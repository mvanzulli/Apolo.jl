--- conflicted
+++ resolved
@@ -56,10 +56,8 @@
 
 end
 
-<<<<<<< HEAD
+
 "VTKImage constructor given an intensity array and a grid."
-=======
->>>>>>> 4fadc163
 function VTKImage(
     intensity_array::Array{T,D},
     fgrid::FerriteStructuredGrid,
