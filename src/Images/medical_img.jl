--- conflicted
+++ resolved
@@ -92,10 +92,6 @@
     end
 end
 
-<<<<<<< HEAD
-
-=======
->>>>>>> f972aae9
 "Extract the image orientation from a DICOMData"
 function _orientation(hyp::DICOMData)
     orientations = Dict(
