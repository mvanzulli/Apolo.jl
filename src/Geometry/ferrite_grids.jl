--- conflicted
+++ resolved
@@ -5,14 +5,7 @@
 
 # TODO: Fix coordinates function overlead
 import Apolo.Geometry: corners, coordinates, cartesian_index, dimension, extrema,
-<<<<<<< HEAD
-element_type, element_size, finish, grid, maximum, minimum, node_type, num_nodes,
-num_elements, start
-
-=======
-    element_type, element_size, finish, maximum, minimum, node_type, num_nodes, num_elements,
-    start
->>>>>>> f972aae9
+
 import Apolo.Geometry: _interpolate
 
 using Apolo.Geometry: AbstractStructuredGrid
