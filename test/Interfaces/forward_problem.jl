--- conflicted
+++ resolved
@@ -1,20 +1,12 @@
 ##########################
 # Forward problem tests #
 ##########################
-<<<<<<< HEAD
 
 using Apolo.Materials
 using Apolo.Geometry
-
 using Apolo.ForwardProblem
 
 using Test: @test, @testset
-=======
-using Test, LinearAlgebra
-using Apolo.ForwardProblem
-
-using Ferrite: Grid, generate_grid, Triangle, Vec, PointEvalHandler, get_point_values
->>>>>>> bc8e68e9
 
 @testset "ForwardProblem unitary tests" begin
 
